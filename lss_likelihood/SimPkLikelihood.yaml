--- conflicted
+++ resolved
@@ -5,11 +5,7 @@
 kmax: 0.25
 kmin: 0.001
 stop_at_error: true
-<<<<<<< HEAD
-heft : False
-=======
 heft : True
->>>>>>> 1213c924
 
 params:
   b1:
